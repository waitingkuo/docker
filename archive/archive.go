package archive

import (
	"bytes"
	"compress/bzip2"
	"compress/gzip"
	"errors"
	"fmt"
	"github.com/dotcloud/docker/pkg/system"
	"github.com/dotcloud/docker/utils"
	"github.com/dotcloud/docker/vendor/src/code.google.com/p/go/src/pkg/archive/tar"
	"io"
	"io/ioutil"
	"os"
	"os/exec"
	"path"
	"path/filepath"
	"strings"
	"syscall"
)

type (
<<<<<<< HEAD
	Archive     io.Reader
	Compression int
	TarOptions  struct {
=======
	Archive       io.ReadCloser
	ArchiveReader io.Reader
	Compression   int
	TarOptions    struct {
>>>>>>> 211fc574
		Includes    []string
		Compression Compression
	}
)

var (
	ErrNotImplemented = errors.New("Function not implemented")
)

const (
	Uncompressed Compression = iota
	Bzip2
	Gzip
	Xz
)

func DetectCompression(source []byte) Compression {
	sourceLen := len(source)
	for compression, m := range map[Compression][]byte{
		Bzip2: {0x42, 0x5A, 0x68},
		Gzip:  {0x1F, 0x8B, 0x08},
		Xz:    {0xFD, 0x37, 0x7A, 0x58, 0x5A, 0x00},
	} {
		fail := false
		if len(m) > sourceLen {
			utils.Debugf("Len too short")
			continue
		}
		i := 0
		for _, b := range m {
			if b != source[i] {
				fail = true
				break
			}
			i++
		}
		if !fail {
			return compression
		}
	}
	return Uncompressed
}

func xzDecompress(archive io.Reader) (io.ReadCloser, error) {
	args := []string{"xz", "-d", "-c", "-q"}

	return CmdStream(exec.Command(args[0], args[1:]...), archive)
}

func DecompressStream(archive io.Reader) (io.ReadCloser, error) {
	buf := make([]byte, 10)
	totalN := 0
	for totalN < 10 {
		n, err := archive.Read(buf[totalN:])
		if err != nil {
			if err == io.EOF {
				return nil, fmt.Errorf("Tarball too short")
			}
			return nil, err
		}
		totalN += n
		utils.Debugf("[tar autodetect] n: %d", n)
	}
	compression := DetectCompression(buf)
	wrap := io.MultiReader(bytes.NewReader(buf), archive)

	switch compression {
	case Uncompressed:
		return ioutil.NopCloser(wrap), nil
	case Gzip:
		return gzip.NewReader(wrap)
	case Bzip2:
		return ioutil.NopCloser(bzip2.NewReader(wrap)), nil
	case Xz:
		return xzDecompress(wrap)
	default:
		return nil, fmt.Errorf("Unsupported compression format %s", (&compression).Extension())
	}
}

func CompressStream(dest io.WriteCloser, compression Compression) (io.WriteCloser, error) {

	switch compression {
	case Uncompressed:
		return utils.NopWriteCloser(dest), nil
	case Gzip:
		return gzip.NewWriter(dest), nil
	case Bzip2, Xz:
		// archive/bzip2 does not support writing, and there is no xz support at all
		// However, this is not a problem as docker only currently generates gzipped tars
		return nil, fmt.Errorf("Unsupported compression format %s", (&compression).Extension())
	default:
		return nil, fmt.Errorf("Unsupported compression format %s", (&compression).Extension())
	}
}

func (compression *Compression) Extension() string {
	switch *compression {
	case Uncompressed:
		return "tar"
	case Bzip2:
		return "tar.bz2"
	case Gzip:
		return "tar.gz"
	case Xz:
		return "tar.xz"
	}
	return ""
}

func addTarFile(path, name string, tw *tar.Writer) error {
	fi, err := os.Lstat(path)
	if err != nil {
		return err
	}

	link := ""
	if fi.Mode()&os.ModeSymlink != 0 {
		if link, err = os.Readlink(path); err != nil {
			return err
		}
	}

	hdr, err := tar.FileInfoHeader(fi, link)
	if err != nil {
		return err
	}

	if fi.IsDir() && !strings.HasSuffix(name, "/") {
		name = name + "/"
	}

	hdr.Name = name

	stat, ok := fi.Sys().(*syscall.Stat_t)
	if ok {
		// Currently go does not fill in the major/minors
		if stat.Mode&syscall.S_IFBLK == syscall.S_IFBLK ||
			stat.Mode&syscall.S_IFCHR == syscall.S_IFCHR {
			hdr.Devmajor = int64(major(uint64(stat.Rdev)))
			hdr.Devminor = int64(minor(uint64(stat.Rdev)))
		}

	}

	capability, _ := system.Lgetxattr(path, "security.capability")
	if capability != nil {
		hdr.Xattrs = make(map[string]string)
		hdr.Xattrs["security.capability"] = string(capability)
	}

	if err := tw.WriteHeader(hdr); err != nil {
		return err
	}

	if hdr.Typeflag == tar.TypeReg {
		if file, err := os.Open(path); err != nil {
			return err
		} else {
			_, err := io.Copy(tw, file)
			if err != nil {
				return err
			}
			file.Close()
		}
	}

	return nil
}

func createTarFile(path, extractDir string, hdr *tar.Header, reader io.Reader) error {
	// hdr.Mode is in linux format, which we can use for sycalls,
	// but for os.Foo() calls we need the mode converted to os.FileMode,
	// so use hdrInfo.Mode() (they differ for e.g. setuid bits)
	hdrInfo := hdr.FileInfo()

	switch hdr.Typeflag {
	case tar.TypeDir:
		// Create directory unless it exists as a directory already.
		// In that case we just want to merge the two
		if fi, err := os.Lstat(path); !(err == nil && fi.IsDir()) {
			if err := os.Mkdir(path, hdrInfo.Mode()); err != nil {
				return err
			}
		}

	case tar.TypeReg, tar.TypeRegA:
		// Source is regular file
		file, err := os.OpenFile(path, os.O_CREATE|os.O_WRONLY, hdrInfo.Mode())
		if err != nil {
			return err
		}
		if _, err := io.Copy(file, reader); err != nil {
			file.Close()
			return err
		}
		file.Close()

	case tar.TypeBlock, tar.TypeChar, tar.TypeFifo:
		mode := uint32(hdr.Mode & 07777)
		switch hdr.Typeflag {
		case tar.TypeBlock:
			mode |= syscall.S_IFBLK
		case tar.TypeChar:
			mode |= syscall.S_IFCHR
		case tar.TypeFifo:
			mode |= syscall.S_IFIFO
		}

		if err := syscall.Mknod(path, mode, int(mkdev(hdr.Devmajor, hdr.Devminor))); err != nil {
			return err
		}

	case tar.TypeLink:
		if err := os.Link(filepath.Join(extractDir, hdr.Linkname), path); err != nil {
			return err
		}

	case tar.TypeSymlink:
		if err := os.Symlink(hdr.Linkname, path); err != nil {
			return err
		}

	case tar.TypeXGlobalHeader:
		utils.Debugf("PAX Global Extended Headers found and ignored")
		return nil

	default:
		return fmt.Errorf("Unhandled tar header type %d\n", hdr.Typeflag)
	}

	if err := os.Lchown(path, hdr.Uid, hdr.Gid); err != nil {
		return err
	}

	for key, value := range hdr.Xattrs {
		if err := system.Lsetxattr(path, key, []byte(value), 0); err != nil {
			return err
		}
	}

	// There is no LChmod, so ignore mode for symlink. Also, this
	// must happen after chown, as that can modify the file mode
	if hdr.Typeflag != tar.TypeSymlink {
<<<<<<< HEAD
		if err := os.Chmod(path, os.FileMode(hdr.Mode&07777)); err != nil {
=======
		if err := os.Chmod(path, hdrInfo.Mode()); err != nil {
>>>>>>> 211fc574
			return err
		}
	}

	ts := []syscall.Timespec{timeToTimespec(hdr.AccessTime), timeToTimespec(hdr.ModTime)}
	// syscall.UtimesNano doesn't support a NOFOLLOW flag atm, and
	if hdr.Typeflag != tar.TypeSymlink {
<<<<<<< HEAD
		if err := UtimesNano(path, ts); err != nil {
=======
		if err := system.UtimesNano(path, ts); err != nil {
>>>>>>> 211fc574
			return err
		}
	} else {
		if err := system.LUtimesNano(path, ts); err != nil {
			return err
		}
	}
	return nil
}

// Tar creates an archive from the directory at `path`, and returns it as a
// stream of bytes.
func Tar(path string, compression Compression) (io.ReadCloser, error) {
	return TarFilter(path, &TarOptions{Compression: compression})
}

func escapeName(name string) string {
	escaped := make([]byte, 0)
	for i, c := range []byte(name) {
		if i == 0 && c == '/' {
			continue
		}
		// all printable chars except "-" which is 0x2d
		if (0x20 <= c && c <= 0x7E) && c != 0x2d {
			escaped = append(escaped, c)
		} else {
			escaped = append(escaped, fmt.Sprintf("\\%03o", c)...)
		}
	}
	return string(escaped)
}

// Tar creates an archive from the directory at `path`, only including files whose relative
// paths are included in `filter`. If `filter` is nil, then all files are included.
func TarFilter(srcPath string, options *TarOptions) (io.ReadCloser, error) {
	pipeReader, pipeWriter := io.Pipe()

	compressWriter, err := CompressStream(pipeWriter, options.Compression)
	if err != nil {
		return nil, err
	}

	tw := tar.NewWriter(compressWriter)

	go func() {
		// In general we log errors here but ignore them because
		// during e.g. a diff operation the container can continue
		// mutating the filesystem and we can see transient errors
		// from this

		if options.Includes == nil {
			options.Includes = []string{"."}
		}

		for _, include := range options.Includes {
			filepath.Walk(filepath.Join(srcPath, include), func(filePath string, f os.FileInfo, err error) error {
				if err != nil {
					utils.Debugf("Tar: Can't stat file %s to tar: %s\n", srcPath, err)
					return nil
				}

				relFilePath, err := filepath.Rel(srcPath, filePath)
				if err != nil {
					return nil
				}

				if err := addTarFile(filePath, relFilePath, tw); err != nil {
					utils.Debugf("Can't add file %s to tar: %s\n", srcPath, err)
				}
				return nil
			})
		}

		// Make sure to check the error on Close.
		if err := tw.Close(); err != nil {
			utils.Debugf("Can't close tar writer: %s\n", err)
		}
		if err := compressWriter.Close(); err != nil {
			utils.Debugf("Can't close compress writer: %s\n", err)
		}
		if err := pipeWriter.Close(); err != nil {
			utils.Debugf("Can't close pipe writer: %s\n", err)
		}
	}()

	return pipeReader, nil
}

// Untar reads a stream of bytes from `archive`, parses it as a tar archive,
// and unpacks it into the directory at `path`.
// The archive may be compressed with one of the following algorithms:
//  identity (uncompressed), gzip, bzip2, xz.
// FIXME: specify behavior when target path exists vs. doesn't exist.
func Untar(archive io.Reader, dest string, options *TarOptions) error {
	if archive == nil {
		return fmt.Errorf("Empty archive")
	}

	decompressedArchive, err := DecompressStream(archive)
	if err != nil {
		return err
	}
	defer decompressedArchive.Close()

	tr := tar.NewReader(decompressedArchive)

	var dirs []*tar.Header

	// Iterate through the files in the archive.
	for {
		hdr, err := tr.Next()
		if err == io.EOF {
			// end of tar archive
			break
		}
		if err != nil {
			return err
		}

		// Normalize name, for safety and for a simple is-root check
		hdr.Name = filepath.Clean(hdr.Name)

		if !strings.HasSuffix(hdr.Name, "/") {
			// Not the root directory, ensure that the parent directory exists
			parent := filepath.Dir(hdr.Name)
			parentPath := filepath.Join(dest, parent)
			if _, err := os.Lstat(parentPath); err != nil && os.IsNotExist(err) {
				err = os.MkdirAll(parentPath, 600)
				if err != nil {
					return err
				}
			}
		}

		path := filepath.Join(dest, hdr.Name)

		// If path exits we almost always just want to remove and replace it
		// The only exception is when it is a directory *and* the file from
		// the layer is also a directory. Then we want to merge them (i.e.
		// just apply the metadata from the layer).
		if fi, err := os.Lstat(path); err == nil {
			if !(fi.IsDir() && hdr.Typeflag == tar.TypeDir) {
				if err := os.RemoveAll(path); err != nil {
					return err
				}
			}
		}

		if err := createTarFile(path, dest, hdr, tr); err != nil {
			return err
		}

		// Directory mtimes must be handled at the end to avoid further
		// file creation in them to modify the directory mtime
		if hdr.Typeflag == tar.TypeDir {
			dirs = append(dirs, hdr)
		}
	}

	for _, hdr := range dirs {
		path := filepath.Join(dest, hdr.Name)
		ts := []syscall.Timespec{timeToTimespec(hdr.AccessTime), timeToTimespec(hdr.ModTime)}
		if err := syscall.UtimesNano(path, ts); err != nil {
			return err
		}
	}

	return nil
}

// TarUntar is a convenience function which calls Tar and Untar, with
// the output of one piped into the other. If either Tar or Untar fails,
// TarUntar aborts and returns the error.
func TarUntar(src string, dst string) error {
	utils.Debugf("TarUntar(%s %s)", src, dst)
	archive, err := TarFilter(src, &TarOptions{Compression: Uncompressed})
	if err != nil {
		return err
	}
	defer archive.Close()
	return Untar(archive, dst, nil)
}

// UntarPath is a convenience function which looks for an archive
// at filesystem path `src`, and unpacks it at `dst`.
func UntarPath(src, dst string) error {
	archive, err := os.Open(src)
	if err != nil {
		return err
	}
	defer archive.Close()
	if err := Untar(archive, dst, nil); err != nil {
		return err
	}
	return nil
}

// CopyWithTar creates a tar archive of filesystem path `src`, and
// unpacks it at filesystem path `dst`.
// The archive is streamed directly with fixed buffering and no
// intermediary disk IO.
//
func CopyWithTar(src, dst string) error {
	srcSt, err := os.Stat(src)
	if err != nil {
		return err
	}
	if !srcSt.IsDir() {
		return CopyFileWithTar(src, dst)
	}
	// Create dst, copy src's content into it
	utils.Debugf("Creating dest directory: %s", dst)
	if err := os.MkdirAll(dst, 0755); err != nil && !os.IsExist(err) {
		return err
	}
	utils.Debugf("Calling TarUntar(%s, %s)", src, dst)
	return TarUntar(src, dst)
}

// CopyFileWithTar emulates the behavior of the 'cp' command-line
// for a single file. It copies a regular file from path `src` to
// path `dst`, and preserves all its metadata.
//
// If `dst` ends with a trailing slash '/', the final destination path
// will be `dst/base(src)`.
func CopyFileWithTar(src, dst string) (err error) {
	utils.Debugf("CopyFileWithTar(%s, %s)", src, dst)
	srcSt, err := os.Stat(src)
	if err != nil {
		return err
	}
	if srcSt.IsDir() {
		return fmt.Errorf("Can't copy a directory")
	}
	// Clean up the trailing /
	if dst[len(dst)-1] == '/' {
		dst = path.Join(dst, filepath.Base(src))
	}
	// Create the holding directory if necessary
	if err := os.MkdirAll(filepath.Dir(dst), 0700); err != nil && !os.IsExist(err) {
		return err
	}

	r, w := io.Pipe()
	errC := utils.Go(func() error {
		defer w.Close()

		srcF, err := os.Open(src)
		if err != nil {
			return err
		}
		defer srcF.Close()

		tw := tar.NewWriter(w)
		hdr, err := tar.FileInfoHeader(srcSt, "")
		if err != nil {
			return err
		}
		hdr.Name = filepath.Base(dst)
		if err := tw.WriteHeader(hdr); err != nil {
			return err
		}
		if _, err := io.Copy(tw, srcF); err != nil {
			return err
		}
		tw.Close()
		return nil
	})
	defer func() {
		if er := <-errC; err != nil {
			err = er
		}
	}()
	return Untar(r, filepath.Dir(dst), nil)
}

// CmdStream executes a command, and returns its stdout as a stream.
// If the command fails to run or doesn't complete successfully, an error
// will be returned, including anything written on stderr.
func CmdStream(cmd *exec.Cmd, input io.Reader) (io.ReadCloser, error) {
	if input != nil {
		stdin, err := cmd.StdinPipe()
		if err != nil {
			return nil, err
		}
		// Write stdin if any
		go func() {
			io.Copy(stdin, input)
			stdin.Close()
		}()
	}
	stdout, err := cmd.StdoutPipe()
	if err != nil {
		return nil, err
	}
	stderr, err := cmd.StderrPipe()
	if err != nil {
		return nil, err
	}
	pipeR, pipeW := io.Pipe()
	errChan := make(chan []byte)
	// Collect stderr, we will use it in case of an error
	go func() {
		errText, e := ioutil.ReadAll(stderr)
		if e != nil {
			errText = []byte("(...couldn't fetch stderr: " + e.Error() + ")")
		}
		errChan <- errText
	}()
	// Copy stdout to the returned pipe
	go func() {
		_, err := io.Copy(pipeW, stdout)
		if err != nil {
			pipeW.CloseWithError(err)
		}
		errText := <-errChan
		if err := cmd.Wait(); err != nil {
			pipeW.CloseWithError(fmt.Errorf("%s: %s", err, errText))
		} else {
			pipeW.Close()
		}
	}()
	// Run the command and return the pipe
	if err := cmd.Start(); err != nil {
		return nil, err
	}
	return pipeR, nil
}

// NewTempArchive reads the content of src into a temporary file, and returns the contents
// of that file as an archive. The archive can only be read once - as soon as reading completes,
// the file will be deleted.
func NewTempArchive(src Archive, dir string) (*TempArchive, error) {
	f, err := ioutil.TempFile(dir, "")
	if err != nil {
		return nil, err
	}
	if _, err := io.Copy(f, src); err != nil {
		return nil, err
	}
	if _, err := f.Seek(0, 0); err != nil {
		return nil, err
	}
	st, err := f.Stat()
	if err != nil {
		return nil, err
	}
	size := st.Size()
	return &TempArchive{f, size}, nil
}

type TempArchive struct {
	*os.File
	Size int64 // Pre-computed from Stat().Size() as a convenience
}

func (archive *TempArchive) Read(data []byte) (int, error) {
	n, err := archive.File.Read(data)
	if err != nil {
		os.Remove(archive.File.Name())
	}
	return n, err
}<|MERGE_RESOLUTION|>--- conflicted
+++ resolved
@@ -20,16 +20,10 @@
 )
 
 type (
-<<<<<<< HEAD
-	Archive     io.Reader
-	Compression int
-	TarOptions  struct {
-=======
 	Archive       io.ReadCloser
 	ArchiveReader io.Reader
 	Compression   int
 	TarOptions    struct {
->>>>>>> 211fc574
 		Includes    []string
 		Compression Compression
 	}
@@ -274,11 +268,7 @@
 	// There is no LChmod, so ignore mode for symlink. Also, this
 	// must happen after chown, as that can modify the file mode
 	if hdr.Typeflag != tar.TypeSymlink {
-<<<<<<< HEAD
-		if err := os.Chmod(path, os.FileMode(hdr.Mode&07777)); err != nil {
-=======
 		if err := os.Chmod(path, hdrInfo.Mode()); err != nil {
->>>>>>> 211fc574
 			return err
 		}
 	}
@@ -286,11 +276,7 @@
 	ts := []syscall.Timespec{timeToTimespec(hdr.AccessTime), timeToTimespec(hdr.ModTime)}
 	// syscall.UtimesNano doesn't support a NOFOLLOW flag atm, and
 	if hdr.Typeflag != tar.TypeSymlink {
-<<<<<<< HEAD
-		if err := UtimesNano(path, ts); err != nil {
-=======
 		if err := system.UtimesNano(path, ts); err != nil {
->>>>>>> 211fc574
 			return err
 		}
 	} else {
